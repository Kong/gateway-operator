--- conflicted
+++ resolved
@@ -1,28 +1,16 @@
 package admission
 
 const (
-<<<<<<< HEAD
-	ErrTextConsumerUsernameEmpty              = "username cannot be empty"
-	ErrTextConsumerUnretrievable              = "failed to fetch consumer from kong"
-	ErrTextConsumerExists                     = "consumer already exists"
-	ErrTextPluginNameEmpty                    = "plugin name cannot be empty"
-	ErrTextPluginConfigInvalid                = "could not parse plugin configuration"
-	ErrTextPluginUsesBothConfigTypes          = "plugin cannot use both Config and ConfigFrom"
-	ErrTextPluginConfigViolatesSchema         = "plugin failed schema validation: %s"
-	ErrTextPluginConfigValidationFailed       = "unable to validate plugin schema"
-	ErrTextPluginSecretConfigUnretrievable    = "could not load secret plugin configuration"
 	ErrTextConsumerCredentialSecretNotFound   = "consumer referenced non-existent credentials secret"
 	ErrTextConsumerCredentialValidationFailed = "consumer credential failed validation"
+	ErrTextConsumerExists                     = "consumer already exists"
+	ErrTextConsumerUnretrievable              = "failed to fetch consumer from kong"
+	ErrTextConsumerUsernameEmpty              = "username cannot be empty"
 	ErrTextFailedToRetrieveSecret             = "could not retrieve secrets from the kubernets API" //nolint:gosec
-=======
-	ErrTextConsumerUsernameEmpty           = "username cannot be empty"
-	ErrTextConsumerUnretrievable           = "failed to fetch consumer from kong"
-	ErrTextConsumerExists                  = "consumer already exists"
-	ErrTextPluginNameEmpty                 = "plugin name cannot be empty"
-	ErrTextPluginConfigInvalid             = "could not parse plugin configuration"
-	ErrTextPluginUsesBothConfigTypes       = "plugin cannot use both Config and ConfigFrom"
-	ErrTextPluginConfigViolatesSchema      = "plugin failed schema validation: %s"
-	ErrTextPluginConfigValidationFailed    = "unable to validate plugin schema"
-	ErrTextPluginSecretConfigUnretrievable = "could not load secret plugin configuration"
->>>>>>> b9623d1e
+	ErrTextPluginConfigInvalid                = "could not parse plugin configuration"
+	ErrTextPluginConfigValidationFailed       = "unable to validate plugin schema"
+	ErrTextPluginConfigViolatesSchema         = "plugin failed schema validation: %s"
+	ErrTextPluginNameEmpty                    = "plugin name cannot be empty"
+	ErrTextPluginSecretConfigUnretrievable    = "could not load secret plugin configuration"
+	ErrTextPluginUsesBothConfigTypes          = "plugin cannot use both Config and ConfigFrom"
 )