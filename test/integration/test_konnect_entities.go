package integration

import (
	"testing"
	"time"

	sdkkonnectcomp "github.com/Kong/sdk-konnect-go/models/components"
	"github.com/google/uuid"
	"github.com/samber/lo"
	"github.com/stretchr/testify/assert"
	"github.com/stretchr/testify/require"
	k8serrors "k8s.io/apimachinery/pkg/api/errors"
	metav1 "k8s.io/apimachinery/pkg/apis/meta/v1"
	"k8s.io/apimachinery/pkg/types"
	"sigs.k8s.io/controller-runtime/pkg/client"

	testutils "github.com/kong/gateway-operator/pkg/utils/test"
	"github.com/kong/gateway-operator/test"
	"github.com/kong/gateway-operator/test/helpers"

	configurationv1alpha1 "github.com/kong/kubernetes-configuration/api/configuration/v1alpha1"
	konnectv1alpha1 "github.com/kong/kubernetes-configuration/api/konnect/v1alpha1"
)

func TestKonnectEntities(t *testing.T) {
	// A cleaner is created underneath anyway, and a whole namespace is deleted eventually.
	// We can't use a cleaner to delete objects because it handles deletes in FIFO order and that won't work in this
	// case: KonnectAPIAuthConfiguration shouldn't be deleted before any other object as that is required for others to
	// complete their finalizer which is deleting a reflecting entity in Konnect. That's why we're only cleaning up a
	// KonnectGatewayControlPlane and waiting for its deletion synchronously with deleteObjectAndWaitForDeletionFn to ensure it
	// was successfully deleted along with its children. The KonnectAPIAuthConfiguration is implicitly deleted along
	// with the namespace.
	ns, _ := helpers.SetupTestEnv(t, GetCtx(), GetEnv())

	// Let's generate a unique test ID that we can refer to in Konnect entities.
	// Using only the first 8 characters of the UUID to keep the ID short enough for Konnect to accept it as a part
	// of an entity name.
	testID := uuid.NewString()[:8]
	t.Logf("Running Konnect entities test with ID: %s", testID)

	t.Logf("Creating KonnectAPIAuthConfiguration")
	authCfg := &konnectv1alpha1.KonnectAPIAuthConfiguration{
		ObjectMeta: metav1.ObjectMeta{
			Name:      "auth-" + testID,
			Namespace: ns.Name,
		},
		Spec: konnectv1alpha1.KonnectAPIAuthConfigurationSpec{
			Type:      konnectv1alpha1.KonnectAPIAuthTypeToken,
			Token:     test.KonnectAccessToken(),
			ServerURL: test.KonnectServerURL(),
		},
	}
	err := GetClients().MgrClient.Create(GetCtx(), authCfg)
	require.NoError(t, err)

	cpName := "cp-" + testID
	t.Logf("Creating KonnectGatewayControlPlane %s", cpName)
	cp := &konnectv1alpha1.KonnectGatewayControlPlane{
		ObjectMeta: metav1.ObjectMeta{
			Name:      cpName,
			Namespace: ns.Name,
		},
<<<<<<< HEAD
		Spec: konnectv1alpha1.KonnectControlPlaneSpec{
			CreateControlPlaneRequest: sdkkonnectcomp.CreateControlPlaneRequest{
=======
		Spec: konnectv1alpha1.KonnectGatewayControlPlaneSpec{
			CreateControlPlaneRequest: components.CreateControlPlaneRequest{
>>>>>>> 53eb79da
				Name:        cpName,
				ClusterType: lo.ToPtr(sdkkonnectcomp.ClusterTypeClusterTypeControlPlane),
				Labels:      map[string]string{"test_id": testID},
			},
			KonnectConfiguration: konnectv1alpha1.KonnectConfiguration{
				APIAuthConfigurationRef: konnectv1alpha1.KonnectAPIAuthConfigurationRef{
					Name: authCfg.Name,
				},
			},
		},
	}
	err = GetClients().MgrClient.Create(GetCtx(), cp)
	require.NoError(t, err)
	t.Cleanup(deleteObjectAndWaitForDeletionFn(t, cp))

	t.Logf("Waiting for Konnect ID to be assigned to ControlPlane %s/%s", cp.Namespace, cp.Name)
	require.EventuallyWithT(t, func(t *assert.CollectT) {
		err := GetClients().MgrClient.Get(GetCtx(), types.NamespacedName{Name: cp.Name, Namespace: cp.Namespace}, cp)
		require.NoError(t, err)
		assert.NotEmpty(t, cp.Status.KonnectEntityStatus.GetKonnectID())
		assert.NotEmpty(t, cp.Status.KonnectEntityStatus.GetOrgID())
		assert.NotEmpty(t, cp.Status.KonnectEntityStatus.GetServerURL())
	}, testutils.ObjectUpdateTimeout, time.Second)

	t.Logf("Creating KongService")
	ksName := "ks-" + testID
	ks := &configurationv1alpha1.KongService{
		ObjectMeta: metav1.ObjectMeta{
			Name:      "ks-" + testID,
			Namespace: ns.Name,
		},
		Spec: configurationv1alpha1.KongServiceSpec{
			ControlPlaneRef: &configurationv1alpha1.ControlPlaneRef{
				Type:                 configurationv1alpha1.ControlPlaneRefKonnectNamespacedRef,
				KonnectNamespacedRef: &configurationv1alpha1.KonnectNamespacedRef{Name: cp.Name},
			},
			KongServiceAPISpec: configurationv1alpha1.KongServiceAPISpec{
				Name: lo.ToPtr(ksName),
				URL:  lo.ToPtr("http://example.com"),
			},
		},
	}
	err = GetClients().MgrClient.Create(GetCtx(), ks)
	require.NoError(t, err)

	t.Logf("Waiting for KongService to be updated with Konnect ID")
	require.EventuallyWithT(t, func(t *assert.CollectT) {
		err := GetClients().MgrClient.Get(GetCtx(), types.NamespacedName{Name: ks.Name, Namespace: ks.Namespace}, ks)
		require.NoError(t, err)
		assert.NotEmpty(t, ks.Status.Konnect.KonnectEntityStatus.GetKonnectID())
		assert.NotEmpty(t, ks.Status.Konnect.KonnectEntityStatus.GetOrgID())
		assert.NotEmpty(t, ks.Status.Konnect.KonnectEntityStatus.GetServerURL())
	}, testutils.ObjectUpdateTimeout, time.Second)

	// TODO(czeslavo): test all supported entities here
}

// deleteObjectAndWaitForDeletionFn returns a function that deletes the given object and waits for it to be gone.
// It's designed to be used with t.Cleanup() to ensure the object is properly deleted (it's not stuck with finalizers, etc.).
func deleteObjectAndWaitForDeletionFn(t *testing.T, obj client.Object) func() {
	return func() {
		err := GetClients().MgrClient.Delete(GetCtx(), obj)
		require.NoError(t, err)

		require.EventuallyWithT(t, func(t *assert.CollectT) {
			err := GetClients().MgrClient.Get(GetCtx(), types.NamespacedName{Name: obj.GetName(), Namespace: obj.GetNamespace()}, obj)
			assert.True(t, k8serrors.IsNotFound(err))
		}, testutils.ObjectUpdateTimeout, time.Second)
	}
}<|MERGE_RESOLUTION|>--- conflicted
+++ resolved
@@ -60,13 +60,8 @@
 			Name:      cpName,
 			Namespace: ns.Name,
 		},
-<<<<<<< HEAD
-		Spec: konnectv1alpha1.KonnectControlPlaneSpec{
+		Spec: konnectv1alpha1.KonnectGatewayControlPlaneSpec{
 			CreateControlPlaneRequest: sdkkonnectcomp.CreateControlPlaneRequest{
-=======
-		Spec: konnectv1alpha1.KonnectGatewayControlPlaneSpec{
-			CreateControlPlaneRequest: components.CreateControlPlaneRequest{
->>>>>>> 53eb79da
 				Name:        cpName,
 				ClusterType: lo.ToPtr(sdkkonnectcomp.ClusterTypeClusterTypeControlPlane),
 				Labels:      map[string]string{"test_id": testID},
