--- conflicted
+++ resolved
@@ -243,187 +243,6 @@
 				require.NoError(t, err)
 			},
 		},
-<<<<<<< HEAD
-=======
-		{
-			name: "invalid ControlPlane image",
-			controlplaneReq: reconcile.Request{
-				NamespacedName: types.NamespacedName{
-					Namespace: "test-namespace",
-					Name:      "test-controlplane",
-				},
-			},
-			controlplane: &operatorv1beta1.ControlPlane{
-				TypeMeta: metav1.TypeMeta{
-					APIVersion: "gateway-operator.konghq.com/v1beta1",
-					Kind:       "ControlPlane",
-				},
-				ObjectMeta: metav1.ObjectMeta{
-					Name:      "test-controlplane",
-					Namespace: "test-namespace",
-					UID:       types.UID(uuid.NewString()),
-					Finalizers: []string{
-						string(ControlPlaneFinalizerCleanupClusterRole),
-						string(ControlPlaneFinalizerCleanupClusterRoleBinding),
-						string(ControlPlaneFinalizerCleanupValidatingWebhookConfiguration),
-					},
-				},
-				Spec: operatorv1beta1.ControlPlaneSpec{
-					ControlPlaneOptions: operatorv1beta1.ControlPlaneOptions{
-						Deployment: operatorv1beta1.ControlPlaneDeploymentOptions{
-							PodTemplateSpec: &corev1.PodTemplateSpec{
-								Spec: corev1.PodSpec{
-									Containers: []corev1.Container{
-										{
-											Name:  consts.ControlPlaneControllerContainerName,
-											Image: "kong/kubernetes-ingress-controller:1.0",
-										},
-									},
-								},
-							},
-						},
-						DataPlane: lo.ToPtr("test-dataplane"),
-					},
-				},
-				Status: operatorv1beta1.ControlPlaneStatus{
-					Conditions: []metav1.Condition{
-						{
-							Type:   string(kcfgcontrolplane.ConditionTypeProvisioned),
-							Status: metav1.ConditionTrue,
-						},
-					},
-				},
-			},
-			dataplane: &operatorv1beta1.DataPlane{
-				TypeMeta: metav1.TypeMeta{
-					APIVersion: "gateway-operator.konghq.com/v1beta1",
-					Kind:       "DataPlane",
-				},
-				ObjectMeta: metav1.ObjectMeta{
-					Name:      "test-dataplane",
-					Namespace: "test-namespace",
-					UID:       types.UID(uuid.NewString()),
-				},
-				Spec: operatorv1beta1.DataPlaneSpec{
-					DataPlaneOptions: operatorv1beta1.DataPlaneOptions{
-						Deployment: operatorv1beta1.DataPlaneDeploymentOptions{
-							DeploymentOptions: operatorv1beta1.DeploymentOptions{
-								PodTemplateSpec: &corev1.PodTemplateSpec{
-									Spec: corev1.PodSpec{
-										Containers: []corev1.Container{
-											{
-												Name:  consts.DataPlaneProxyContainerName,
-												Image: "kong:1.0",
-											},
-										},
-									},
-								},
-							},
-						},
-					},
-				},
-				Status: operatorv1beta1.DataPlaneStatus{
-					Conditions: []metav1.Condition{
-						{
-							Type:   string(kcfgdataplane.ReadyType),
-							Status: metav1.ConditionTrue,
-						},
-					},
-				},
-			},
-			dataplanePods: []controllerruntimeclient.Object{
-				&corev1.Pod{
-					ObjectMeta: metav1.ObjectMeta{
-						Name:      "dataplane-pod",
-						Namespace: "test-namespace",
-						Labels: map[string]string{
-							"app": "test-dataplane",
-						},
-						CreationTimestamp: metav1.Now(),
-					},
-					Status: corev1.PodStatus{
-						PodIP: "1.2.3.4",
-					},
-				},
-			},
-			controlplaneSubResources: []controllerruntimeclient.Object{
-				&corev1.ServiceAccount{
-					ObjectMeta: metav1.ObjectMeta{
-						Name:      "test-tls-secret",
-						Namespace: "test-namespace",
-						Labels: map[string]string{
-							"app":                                "test-controlplane",
-							consts.GatewayOperatorManagedByLabel: consts.ControlPlaneManagedLabelValue,
-						},
-					},
-				},
-				&rbacv1.ClusterRole{
-					ObjectMeta: metav1.ObjectMeta{
-						Name:      "test-serviceAccount",
-						Namespace: "test-namespace",
-						Labels: map[string]string{
-							"app":                                "test-controlplane",
-							consts.GatewayOperatorManagedByLabel: consts.ControlPlaneManagedLabelValue,
-						},
-					},
-				},
-				&rbacv1.ClusterRoleBinding{
-					ObjectMeta: metav1.ObjectMeta{
-						Name:      "test-clusterRole",
-						Namespace: "test-namespace",
-						Labels: map[string]string{
-							"app":                                "test-controlplane",
-							consts.GatewayOperatorManagedByLabel: consts.ControlPlaneManagedLabelValue,
-						},
-					},
-				},
-				&corev1.Secret{
-					ObjectMeta: metav1.ObjectMeta{
-						Name:      "test-clusterRoleBin",
-						Namespace: "test-namespace",
-						Labels: map[string]string{
-							"app":                                "test-controlplane",
-							consts.GatewayOperatorManagedByLabel: consts.ControlPlaneManagedLabelValue,
-						},
-					},
-				},
-			},
-			dataplaneSubResources: []controllerruntimeclient.Object{
-				&corev1.Service{
-					ObjectMeta: metav1.ObjectMeta{
-						Name:      "test-proxy-service",
-						Namespace: "test-namespace",
-						Labels: map[string]string{
-							consts.DataPlaneServiceTypeLabel:     string(consts.DataPlaneIngressServiceLabelValue),
-							consts.GatewayOperatorManagedByLabel: consts.DataPlaneManagedLabelValue,
-						},
-					},
-					Spec: corev1.ServiceSpec{
-						ClusterIP: corev1.ClusterIPNone,
-					},
-				},
-				&corev1.Service{
-					ObjectMeta: metav1.ObjectMeta{
-						Name:      "test-admin-service",
-						Namespace: "test-namespace",
-						Labels: map[string]string{
-							consts.DataPlaneServiceTypeLabel:     string(consts.DataPlaneAdminServiceLabelValue),
-							consts.GatewayOperatorManagedByLabel: consts.DataPlaneManagedLabelValue,
-						},
-					},
-					Spec: corev1.ServiceSpec{
-						ClusterIP: corev1.ClusterIPNone,
-					},
-				},
-			},
-			testBody: func(t *testing.T, reconciler Reconciler, controlplaneReq reconcile.Request) {
-				ctx := t.Context()
-
-				_, err := reconciler.Reconcile(ctx, controlplaneReq)
-				require.EqualError(t, err, "unsupported ControlPlane image kong/kubernetes-ingress-controller:1.0")
-			},
-		},
->>>>>>> 01a6bd8d
 	}
 
 	for _, tc := range testCases {
