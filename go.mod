--- conflicted
+++ resolved
@@ -233,7 +233,29 @@
 	sigs.k8s.io/kustomize/kyaml v0.19.0
 )
 
-require github.com/kong/kubernetes-ingress-controller/v3 v3.4.1-0.20250307134043-3adc388aa7d0
+require (
+	github.com/cenkalti/backoff/v4 v4.3.0 // indirect
+	github.com/gohugoio/hashstructure v0.5.0
+	github.com/google/btree v1.1.3 // indirect
+	github.com/klauspost/compress v1.17.11 // indirect
+	go.opentelemetry.io/auto/sdk v1.1.0 // indirect
+	golang.org/x/oauth2 v0.28.0 // indirect
+	golang.org/x/sys v0.30.0 // indirect
+	golang.org/x/term v0.29.0 // indirect
+	golang.org/x/text v0.22.0 // indirect
+	golang.org/x/time v0.10.0 // indirect
+	gomodules.xyz/jsonpatch/v2 v2.4.0 // indirect
+	google.golang.org/protobuf v1.36.5 // indirect
+	gopkg.in/inf.v0 v0.9.1 // indirect
+	gopkg.in/yaml.v2 v2.4.0 // indirect
+	gopkg.in/yaml.v3 v3.0.1 // indirect
+	k8s.io/component-base v0.32.2 // indirect
+	k8s.io/klog/v2 v2.130.1 // indirect
+	k8s.io/kube-openapi v0.0.0-20241212222426-2c72e554b1e7 // indirect
+	sigs.k8s.io/json v0.0.0-20241014173422-cfa47c3a1cc8 // indirect
+	sigs.k8s.io/structured-merge-diff/v4 v4.5.0 // indirect
+	sigs.k8s.io/yaml v1.4.0 // indirect
+)
 
 require (
 	dario.cat/mergo v1.0.1 // indirect
@@ -241,15 +263,9 @@
 	github.com/Kong/go-diff v1.2.2 // indirect
 	github.com/Kong/gojsondiff v1.3.2 // indirect
 	github.com/adrg/strutil v0.3.0 // indirect
-	github.com/cenkalti/backoff/v4 v4.3.0 // indirect
-<<<<<<< HEAD
 	github.com/dominikbraun/graph v0.23.0 // indirect
 	github.com/fatih/color v1.17.0 // indirect
 	github.com/go-ole/go-ole v1.2.6 // indirect
-=======
-	github.com/gohugoio/hashstructure v0.5.0
->>>>>>> 01a6bd8d
-	github.com/google/btree v1.1.3 // indirect
 	github.com/hashicorp/go-cleanhttp v0.5.2 // indirect
 	github.com/hashicorp/go-immutable-radix v1.3.1 // indirect
 	github.com/hashicorp/go-memdb v1.3.4 // indirect
@@ -257,8 +273,8 @@
 	github.com/hashicorp/golang-lru v1.0.2 // indirect
 	github.com/hexops/gotextdiff v1.0.3 // indirect
 	github.com/jpillora/backoff v1.0.0 // indirect
-	github.com/klauspost/compress v1.17.11 // indirect
 	github.com/kong/go-database-reconciler v1.16.1 // indirect
+	github.com/kong/kubernetes-ingress-controller/v3 v3.4.1-0.20250307134043-3adc388aa7d0
 	github.com/liggitt/tabwriter v0.0.0-20181228230101-89fcab3d43de // indirect
 	github.com/lufia/plan9stats v0.0.0-20230326075908-cb1d2100619a // indirect
 	github.com/mattn/go-colorable v0.1.13 // indirect
@@ -274,24 +290,7 @@
 	github.com/xeipuuv/gojsonschema v1.2.0 // indirect
 	github.com/yudai/golcs v0.0.0-20170316035057-ecda9a501e82 // indirect
 	github.com/yusufpapurcu/wmi v1.2.4 // indirect
-	go.opentelemetry.io/auto/sdk v1.1.0 // indirect
-	golang.org/x/oauth2 v0.28.0 // indirect
-	golang.org/x/sys v0.30.0 // indirect
-	golang.org/x/term v0.29.0 // indirect
-	golang.org/x/text v0.22.0 // indirect
-	golang.org/x/time v0.10.0 // indirect
-	gomodules.xyz/jsonpatch/v2 v2.4.0 // indirect
-	google.golang.org/protobuf v1.36.5 // indirect
-	gopkg.in/inf.v0 v0.9.1 // indirect
-	gopkg.in/yaml.v2 v2.4.0 // indirect
-	gopkg.in/yaml.v3 v3.0.1 // indirect
 	k8s.io/cli-runtime v0.32.1 // indirect
-	k8s.io/component-base v0.32.2 // indirect
-	k8s.io/klog/v2 v2.130.1 // indirect
-	k8s.io/kube-openapi v0.0.0-20241212222426-2c72e554b1e7 // indirect
-	sigs.k8s.io/json v0.0.0-20241014173422-cfa47c3a1cc8 // indirect
-	sigs.k8s.io/structured-merge-diff/v4 v4.5.0 // indirect
-	sigs.k8s.io/yaml v1.4.0 // indirect
 )
 
 // The replace directives for `k8s.io/*` are required for making it possible to
